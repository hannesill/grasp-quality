--- conflicted
+++ resolved
@@ -15,12 +15,7 @@
     def __getitem__(self, idx):
         scene_file = self.data_files[idx]
         with np.load(scene_file) as scene_data:
-<<<<<<< HEAD
-            # Only use the last 7 entries in each grasp, as they are the values of the hand pose
-            grasps = scene_data["grasps"][:, :]    # shape: (N=480, G_dim=19)
-=======
             grasps = scene_data["grasps"]    # shape: (N=480, G_dim=19)
->>>>>>> 2ac1a040
             sdf = scene_data["sdf"]
             scores = scene_data["scores"]    # shape: (N=480,)
 
