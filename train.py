--- conflicted
+++ resolved
@@ -21,10 +21,7 @@
     parser.add_argument('--grasp_batch_size', type=int, default=32, help='Batch size for grasps within a scene')
     parser.add_argument('--num_workers', type=int, default=4, help='Number of dataloader workers')
     parser.add_argument('--data_path', type=str, default='data/processed', help='Path to processed data')
-<<<<<<< HEAD
-=======
     parser.add_argument('--wandb_entity', type=str, default='tairo', help='WandB entity')
->>>>>>> c3f97a95
     parser.add_argument('--project_name', type=str, default='adlr', help='WandB project name')
     parser.add_argument('--run_name', type=str, default=None, help='WandB run name')
     return parser.parse_args()
