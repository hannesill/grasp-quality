import torch
import torch.nn as nn
import torch.nn.functional as F


class SpatialAttention3D(nn.Module):
    """
    3D Spatial Attention Module that learns to focus on important spatial regions.
    """
    def __init__(self, channels, reduction=16):
        super().__init__()
        self.channel_attention = nn.Sequential(
            nn.AdaptiveAvgPool3d(1),
            nn.Conv3d(channels, channels // reduction, 1, bias=False),
            nn.ReLU(inplace=True),
            nn.Conv3d(channels // reduction, channels, 1, bias=False),
            nn.Sigmoid()
        )
        
        self.spatial_attention = nn.Sequential(
            nn.Conv3d(channels, 1, kernel_size=3, padding=1, bias=False),
            nn.Sigmoid()
        )
    
    def forward(self, x):
        # Channel attention
        channel_att = self.channel_attention(x)
        x = x * channel_att
        
        # Spatial attention
        spatial_att = self.spatial_attention(x)
        x = x * spatial_att
        
        return x


<<<<<<< HEAD
        # 3D Convolutional Neural Network
        self.conv_block = nn.Sequential(
            nn.Conv3d(1, base_channels, kernel_size=3, padding=1), # 16x48x48x48
            nn.ReLU(),
            nn.MaxPool3d(kernel_size=2, stride=2),
            nn.Conv3d(base_channels, base_channels*2, kernel_size=3, padding=1), # 32x24x24x24
            nn.ReLU(), 
            nn.MaxPool3d(kernel_size=2, stride=2),
            nn.Conv3d(base_channels*2, base_channels*4, kernel_size=3, padding=1), # 64x12x12x12
            nn.ReLU(),
            nn.MaxPool3d(kernel_size=2, stride=2),
            nn.Conv3d(base_channels*4, base_channels*8, kernel_size=3, padding=1), # 128x6x6x6
            nn.ReLU(),
            nn.MaxPool3d(kernel_size=2, stride=2) # 128x3x3x3
=======
class MultiScalePooling3D(nn.Module):
    """
    Multi-scale pooling that preserves spatial information at different scales.
    """
    def __init__(self, channels):
        super().__init__()
        self.pools = nn.ModuleList([
            nn.AdaptiveAvgPool3d(1),      # Global context
            nn.AdaptiveAvgPool3d(2),      # Regional context
            nn.AdaptiveAvgPool3d(3),      # Local context
        ])
        
        # Reduce channels for each scale to prevent explosion
        self.channel_reducers = nn.ModuleList([
            nn.Conv3d(channels, channels // 4, 1),
            nn.Conv3d(channels, channels // 4, 1),
            nn.Conv3d(channels, channels // 2, 1),
        ])
    
    def forward(self, x):
        features = []
        for pool, reducer in zip(self.pools, self.channel_reducers):
            pooled = pool(x)
            reduced = reducer(pooled)
            features.append(reduced.flatten(start_dim=1))
        
        return torch.cat(features, dim=1)


class ImprovedGQEstimator(nn.Module):
    """
    Improved Grasp Quality Estimator with spatial attention and better spatial preservation.
    """
    def __init__(self, input_size=48, base_channels=8, spatial_encoder_dims=[64, 32], 
                 hand_encoder_dims=[32, 32], gq_head_dims=[64, 32], use_attention=True, 
                 use_multiscale=True):
        super().__init__()

        print("Initializing ImprovedGQEstimator")
        print(f"Input size: {input_size}")
        print(f"Using attention: {use_attention}")
        print(f"Using multiscale pooling: {use_multiscale}")

        self.use_attention = use_attention
        self.use_multiscale = use_multiscale

        # 3D Convolutional Neural Network - same as before
        self.conv_stages = nn.Sequential(
            # Stage 1: 1x48x48x48 -> 8x24x24x24
            self._make_conv_block(1, base_channels, stride=1),
            # Stage 2: 8x24x24x24 -> 16x12x12x12
            self._make_conv_block(base_channels, base_channels*2, stride=1),
            # Stage 3: 16x12x12x12 -> 32x6x6x6
            self._make_conv_block(base_channels*2, base_channels*4, stride=1),
            # Stage 4: 32x6x6x6 -> 64x3x3x3
            self._make_conv_block(base_channels*4, base_channels*8, stride=1),
>>>>>>> abbde7bc
        )
        
        # Add spatial attention before pooling
        if self.use_attention:
            self.spatial_attention = SpatialAttention3D(base_channels*8)
        
        # Choose pooling strategy
        if self.use_multiscale:
            self.pooling = MultiScalePooling3D(base_channels*8)
            # Calculate feature dimensions after multiscale pooling
            # 1×1×1 → channels//4, 2×2×2 → channels//4, 3×3×3 → channels//2
            pooled_dim = (base_channels*8//4) + (base_channels*8//4 * 8) + (base_channels*8//2 * 27)
        else:
            # Alternative: smaller pooling instead of global pooling
            self.pooling = nn.AdaptiveAvgPool3d(2)  # Keep 2×2×2 instead of 1×1×1
            pooled_dim = base_channels*8 * 8  # 64 * 8 = 512
        
        print(f"Pooled feature dimension: {pooled_dim}")

<<<<<<< HEAD
        # Calculate flattened size
        conv_output_size = input_size // 16  # After 4 max pooling layers with stride 2
        flattened_size = conv_output_size * conv_output_size * conv_output_size * (base_channels*8)
=======
        # Hand encoder
        layers = []
        prev_dim = 19
        for dim in hand_encoder_dims:
            layers.extend([
                nn.Linear(prev_dim, dim),
                nn.BatchNorm1d(dim),
                nn.ReLU(),
                nn.Dropout(0.1),
            ])
            prev_dim = dim
        self.hand_encoder = nn.Sequential(*layers)
>>>>>>> abbde7bc

        # Spatial encoder - processes pooled features
        layers = []
        prev_dim = pooled_dim
        for dim in spatial_encoder_dims:
            layers.extend([
                nn.Linear(prev_dim, dim),
                nn.BatchNorm1d(dim),
                nn.ReLU(),
                nn.Dropout(0.1),
            ])
            prev_dim = dim
        self.spatial_encoder = nn.Sequential(*layers)

        # Grasp quality head
        layers = []
        prev_dim = spatial_encoder_dims[-1] + hand_encoder_dims[-1]
        for dim in gq_head_dims:
            layers.extend([
                nn.Linear(prev_dim, dim),
                nn.BatchNorm1d(dim),
                nn.ReLU(),
                nn.Dropout(0.1),
            ])
            prev_dim = dim
        layers.append(nn.Linear(prev_dim, 1))
        self.gq_head = nn.Sequential(*layers)

        print(f"Number of parameters: {sum(p.numel() for p in self.parameters())}")

    def _make_conv_block(self, in_channels, out_channels, kernel_size=3, stride=1):
        return nn.Sequential(
            nn.Conv3d(in_channels, out_channels, kernel_size, stride, padding=1),
            nn.BatchNorm3d(out_channels),
            nn.ReLU(inplace=True),
            nn.Conv3d(out_channels, out_channels, kernel_size, padding=1),
            nn.BatchNorm3d(out_channels),
            nn.ReLU(inplace=True),
            nn.MaxPool3d(kernel_size=2, stride=2)
        )

    def encode_sdf(self, sdf):
        """
        Encodes the SDF into processed feature vector with spatial attention.
        """
        # Handle both single samples and batches
        if sdf.dim() == 3:
            sdf = sdf.unsqueeze(0).unsqueeze(0)
            single_sample = True
        else:
            sdf = sdf.unsqueeze(1)
            single_sample = False

        # Get features through conv stages
        features = self.conv_stages(sdf)
        
        # Apply spatial attention if enabled
        if self.use_attention:
            features = self.spatial_attention(features)
        
        # Apply pooling strategy
        if self.use_multiscale:
            pooled_features = self.pooling(features)
        else:
            pooled_features = self.pooling(features)
            pooled_features = pooled_features.flatten(start_dim=1)
        
        # Encode through spatial encoder
        encoded_features = self.spatial_encoder(pooled_features)
        
        # Return appropriate shape
        if single_sample:
            return encoded_features.squeeze(0)
        else:
            return encoded_features

    def forward(self, x):
        """
        Processes a batch of concatenated SDF features and hand poses to predict grasp quality.
        """
        grasp_quality = self.gq_head(x)
        return grasp_quality.view(-1)

    def forward_with_sdf(self, sdf_batch, grasp_batch):
        """
        Efficiently processes SDF and grasp data together.
        """
        sdf_features = self.encode_sdf(sdf_batch)
        
        # Encode hand pose
        hand_features = self.hand_encoder(grasp_batch)
        
        # Concatenate encoded features and forward pass
        combined_features = torch.cat([sdf_features, hand_features], dim=1)
        grasp_quality = self.gq_head(combined_features)
        
<<<<<<< HEAD
=======
        return grasp_quality.view(-1)


class EfficientGQEstimator(nn.Module):
    """
    Efficient version that uses depthwise separable convolutions and lighter attention.
    Good balance between spatial preservation and computational cost.
    """
    def __init__(self, input_size=48, base_channels=8, spatial_encoder_dims=[32, 32], 
                 hand_encoder_dims=[32, 32], gq_head_dims=[64, 32]):
        super().__init__()

        print("Initializing EfficientGQEstimator")
        print(f"Input size: {input_size}")

        # Efficient conv blocks with depthwise separable convolutions
        self.conv_stages = nn.Sequential(
            # Stage 1: 1x48x48x48 -> 8x24x24x24
            self._make_efficient_conv_block(1, base_channels, stride=1),
            # Stage 2: 8x24x24x24 -> 16x12x12x12
            self._make_efficient_conv_block(base_channels, base_channels*2, stride=1),
            # Stage 3: 16x12x12x12 -> 32x6x6x6
            self._make_efficient_conv_block(base_channels*2, base_channels*4, stride=1),
            # Stage 4: 32x6x6x6 -> 64x3x3x3
            self._make_efficient_conv_block(base_channels*4, base_channels*8, stride=1),
        )
        
        # Lightweight spatial attention
        self.spatial_attention = nn.Sequential(
            nn.Conv3d(base_channels*8, 1, kernel_size=1),
            nn.Sigmoid()
        )
        
        # Efficient pooling: keep 2x2x2 spatial resolution
        self.adaptive_pool = nn.AdaptiveAvgPool3d(2)
        pooled_dim = base_channels*8 * 8  # 64 * 8 = 512
        
        # Hand encoder
        layers = []
        prev_dim = 19
        for dim in hand_encoder_dims:
            layers.extend([
                nn.Linear(prev_dim, dim),
                nn.BatchNorm1d(dim),
                nn.ReLU(),
            ])
            prev_dim = dim
        self.hand_encoder = nn.Sequential(*layers)

        # Spatial encoder
        layers = []
        prev_dim = pooled_dim
        for dim in spatial_encoder_dims:
            layers.extend([
                nn.Linear(prev_dim, dim),
                nn.BatchNorm1d(dim),
                nn.ReLU(),
            ])
            prev_dim = dim
        self.spatial_encoder = nn.Sequential(*layers)

        # Grasp quality head
        layers = []
        prev_dim = spatial_encoder_dims[-1] + hand_encoder_dims[-1]
        for dim in gq_head_dims:
            layers.extend([
                nn.Linear(prev_dim, dim),
                nn.BatchNorm1d(dim),
                nn.ReLU(),
            ])
            prev_dim = dim
        layers.append(nn.Linear(prev_dim, 1))
        self.gq_head = nn.Sequential(*layers)

        print(f"Number of parameters: {sum(p.numel() for p in self.parameters())}")

    def _make_efficient_conv_block(self, in_channels, out_channels, kernel_size=3, stride=1):
        """Efficient conv block with depthwise separable convolutions."""
        return nn.Sequential(
            # Depthwise convolution
            nn.Conv3d(in_channels, in_channels, kernel_size, stride, padding=1, groups=in_channels),
            nn.BatchNorm3d(in_channels),
            nn.ReLU(inplace=True),
            # Pointwise convolution
            nn.Conv3d(in_channels, out_channels, 1),
            nn.BatchNorm3d(out_channels),
            nn.ReLU(inplace=True),
            nn.MaxPool3d(kernel_size=2, stride=2)
        )

    def encode_sdf(self, sdf):
        """Encodes the SDF with efficient spatial attention."""
        # Handle both single samples and batches
        if sdf.dim() == 3:
            sdf = sdf.unsqueeze(0).unsqueeze(0)
            single_sample = True
        else:
            sdf = sdf.unsqueeze(1)
            single_sample = False

        # Get features through conv stages
        features = self.conv_stages(sdf)
        
        # Apply lightweight spatial attention
        attention_weights = self.spatial_attention(features)
        features = features * attention_weights
        
        # Pool to 2x2x2 instead of 1x1x1
        pooled_features = self.adaptive_pool(features)
        pooled_features = pooled_features.flatten(start_dim=1)
        
        # Encode through spatial encoder
        encoded_features = self.spatial_encoder(pooled_features)
        
        # Return appropriate shape
        if single_sample:
            return encoded_features.squeeze(0)
        else:
            return encoded_features

    def forward(self, x):
        """Processes a batch of concatenated SDF features and hand poses."""
        grasp_quality = self.gq_head(x)
        return grasp_quality.view(-1)

    def forward_with_sdf(self, sdf_batch, grasp_batch):
        """Efficiently processes SDF and grasp data together."""
        sdf_features = self.encode_sdf(sdf_batch)
        hand_features = self.hand_encoder(grasp_batch)
        combined_features = torch.cat([sdf_features, hand_features], dim=1)
        grasp_quality = self.gq_head(combined_features)
        return grasp_quality.view(-1)


# Keep the original for backward compatibility
class GQEstimator(nn.Module):
    def __init__(self, input_size=48, base_channels=8, spatial_encoder_dims=[32, 32], hand_encoder_dims=[32, 32], gq_head_dims=[64, 32]):
        super(GQEstimator, self).__init__()

        print("Initializing GQEstimator")
        print(f"Input size: {input_size}")

        # 3D Convolutional Neural Network
        self.conv_stages = nn.Sequential(
            # Stage 1: 1x48x48x48 -> 8x24x24x24
            self._make_conv_block(1, base_channels, stride=1),
            # Stage 2: 8x24x24x24 -> 16x12x12x12
            self._make_conv_block(base_channels, base_channels*2, stride=1),
            # Stage 3: 16x12x12x12 -> 32x6x6x6
            self._make_conv_block(base_channels*2, base_channels*4, stride=1),
            # Stage 4: 32x6x6x6 -> 64x3x3x3
            self._make_conv_block(base_channels*4, base_channels*8, stride=1),
        )
        
        # Global pooling: 64x3x3x3 -> 64x1x1x1
        self.global_pool = nn.AdaptiveAvgPool3d(1)

        # Hand encoder
        layers = []
        prev_dim = 19
        for dim in hand_encoder_dims:
            layers.extend([
                nn.Linear(prev_dim, dim),
                nn.BatchNorm1d(dim),
                nn.ReLU(),
            ])
            prev_dim = dim
        self.hand_encoder = nn.Sequential(*layers)

        # Spatial encoder - processes global pooled features
        layers = []
        prev_dim = base_channels*8  # From global pooling
        for dim in spatial_encoder_dims:
            layers.extend([
                nn.Linear(prev_dim, dim),
                nn.BatchNorm1d(dim),
                nn.ReLU(),
            ])
            prev_dim = dim
        self.spatial_encoder = nn.Sequential(*layers)

        # Grasp quality head
        layers = []
        prev_dim = spatial_encoder_dims[-1] + hand_encoder_dims[-1]
        for dim in gq_head_dims:
            layers.extend([
                nn.Linear(prev_dim, dim),
                nn.BatchNorm1d(dim),
                nn.ReLU(),
            ])
            prev_dim = dim
        layers.append(nn.Linear(prev_dim, 1))
        self.gq_head = nn.Sequential(*layers)

        print(f"Number of parameters: {sum(p.numel() for p in self.parameters())}")

    def _make_conv_block(self, in_channels, out_channels, kernel_size=3, stride=1):
        return nn.Sequential(
            nn.Conv3d(in_channels, out_channels, kernel_size, stride, padding=1),
            nn.BatchNorm3d(out_channels),
            nn.ReLU(),
            nn.Conv3d(out_channels, out_channels, kernel_size, padding=1),
            nn.BatchNorm3d(out_channels),
            nn.ReLU(),
            nn.MaxPool3d(kernel_size=2, stride=2)
        )

    def encode_sdf(self, sdf):
        """
        Encodes the SDF into processed feature vector.
        args:
            sdf: (B, 48, 48, 48) or (48, 48, 48) for single sample
        returns: (B, encoded_size) or (encoded_size) for single sample
        """
        # Handle both single samples and batches
        if sdf.dim() == 3:
            # Single sample: (48, 48, 48) -> (1, 1, 48, 48, 48)
            sdf = sdf.unsqueeze(0).unsqueeze(0)
            single_sample = True
        else:
            # Batch: (B, 48, 48, 48) -> (B, 1, 48, 48, 48)
            sdf = sdf.unsqueeze(1)
            single_sample = False

        # Get features through conv stages
        features = self.conv_stages(sdf)
        
        # Global pooling: (B, 64, 3, 3, 3) -> (B, 64, 1, 1, 1)
        features = self.global_pool(features)

        # Flatten: (B, 64, 1, 1, 1) -> (B, 64)
        batch_size = features.shape[0]
        features = features.view(batch_size, -1)
        
        # Encode through spatial encoder
        encoded_features = self.spatial_encoder(features)
        
        # Return appropriate shape
        if single_sample:
            return encoded_features.squeeze(0)  # (encoded_size,)
        else:
            return encoded_features  # (B, encoded_size)

    def forward(self, x):
        """
        Processes a batch of concatenated SDF features and hand poses to predict grasp quality.
        args:
            x: (B, flattened_size + 19) - concatenated SDF features and grasp parameters
        returns: grasp_quality (B,)
        """
        grasp_quality = self.gq_head(x)
        # Reshape: (B, 1) -> (B,)
        grasp_quality = grasp_quality.view(-1)
        return grasp_quality

    def forward_with_sdf(self, sdf_batch, grasp_batch):
        """
        Efficiently processes SDF and grasp data together.
        args:
            sdf_batch: (B, 48, 48, 48) - batch of SDFs
            grasp_batch: (B, 19) - batch of grasp parameters
        returns: grasp_quality (B,)
        """
        # Encode SDFs
        sdf_features = self.encode_sdf(sdf_batch)
        
        # Encode hand pose
        hand_features = self.hand_encoder(grasp_batch)
        
        # Concatenate encoded features and forward pass
        combined_features = torch.cat([sdf_features, hand_features], dim=1)
        grasp_quality = self.gq_head(combined_features)
        
>>>>>>> abbde7bc
        return grasp_quality.view(-1)<|MERGE_RESOLUTION|>--- conflicted
+++ resolved
@@ -34,22 +34,6 @@
         return x
 
 
-<<<<<<< HEAD
-        # 3D Convolutional Neural Network
-        self.conv_block = nn.Sequential(
-            nn.Conv3d(1, base_channels, kernel_size=3, padding=1), # 16x48x48x48
-            nn.ReLU(),
-            nn.MaxPool3d(kernel_size=2, stride=2),
-            nn.Conv3d(base_channels, base_channels*2, kernel_size=3, padding=1), # 32x24x24x24
-            nn.ReLU(), 
-            nn.MaxPool3d(kernel_size=2, stride=2),
-            nn.Conv3d(base_channels*2, base_channels*4, kernel_size=3, padding=1), # 64x12x12x12
-            nn.ReLU(),
-            nn.MaxPool3d(kernel_size=2, stride=2),
-            nn.Conv3d(base_channels*4, base_channels*8, kernel_size=3, padding=1), # 128x6x6x6
-            nn.ReLU(),
-            nn.MaxPool3d(kernel_size=2, stride=2) # 128x3x3x3
-=======
 class MultiScalePooling3D(nn.Module):
     """
     Multi-scale pooling that preserves spatial information at different scales.
@@ -106,7 +90,6 @@
             self._make_conv_block(base_channels*2, base_channels*4, stride=1),
             # Stage 4: 32x6x6x6 -> 64x3x3x3
             self._make_conv_block(base_channels*4, base_channels*8, stride=1),
->>>>>>> abbde7bc
         )
         
         # Add spatial attention before pooling
@@ -126,11 +109,6 @@
         
         print(f"Pooled feature dimension: {pooled_dim}")
 
-<<<<<<< HEAD
-        # Calculate flattened size
-        conv_output_size = input_size // 16  # After 4 max pooling layers with stride 2
-        flattened_size = conv_output_size * conv_output_size * conv_output_size * (base_channels*8)
-=======
         # Hand encoder
         layers = []
         prev_dim = 19
@@ -143,7 +121,6 @@
             ])
             prev_dim = dim
         self.hand_encoder = nn.Sequential(*layers)
->>>>>>> abbde7bc
 
         # Spatial encoder - processes pooled features
         layers = []
@@ -240,8 +217,6 @@
         combined_features = torch.cat([sdf_features, hand_features], dim=1)
         grasp_quality = self.gq_head(combined_features)
         
-<<<<<<< HEAD
-=======
         return grasp_quality.view(-1)
 
 
@@ -515,5 +490,4 @@
         combined_features = torch.cat([sdf_features, hand_features], dim=1)
         grasp_quality = self.gq_head(combined_features)
         
->>>>>>> abbde7bc
         return grasp_quality.view(-1)