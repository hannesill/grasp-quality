--- conflicted
+++ resolved
@@ -36,11 +36,7 @@
 
         # Grasp quality head
         layers = []
-<<<<<<< HEAD
-        prev_dim = flattened_size + 19  # Add 19 for hand pose
-=======
         prev_dim = flattened_size + 19  # Add 7 (hand pose) + 12 (fingers)
->>>>>>> 2ac1a040
         
         for dim in fc_dims:
             layers.extend([
