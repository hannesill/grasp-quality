import argparse
import torch
import torch.nn.functional as F
import numpy as np
from pathlib import Path
import matplotlib.pyplot as plt
from tqdm import tqdm
import shutil
import os
import sys
import json

sys.path.append(os.path.abspath(os.path.join(os.path.dirname(__file__), '..')))

from src.dataset import GraspDataset
from src.model import GQEstimator
from src.model_nflow import create_nflow_model
from src.fk import DLRHandFK

class GraspOptimizer:
    def __init__(self, gq_model_path, gq_model_config, nflow_model_path, nflow_model_config, urdf_path, device='cuda'):
        """
        Initialize the grasp optimizer with a pre-trained model.
        
        Args:
            model_path: Path to the trained model weights
            nflow_model_path: Path to the trained nflow model weights
            urdf_path: Path to the URDF file for the hand
            device: Device to run optimization on ('cuda' or 'cpu')
        """
        self.device = torch.device(device if torch.cuda.is_available() else 'cpu')
        print(f"Using device: {self.device}")
        
        # Load the GQ model
        weights = torch.load(gq_model_path, map_location=self.device)
        # weights = {k.replace('_orig_mod.', ''): v for k, v in weights.items()}
        # torch.save(weights, model_path)
        self.gq_model = GQEstimator(**gq_model_config)
        self.gq_model.load_state_dict(weights)
        self.gq_model.to(self.device)
        self.gq_model.eval()
        
        # Ensure gradients are not computed for model parameters
        for param in self.gq_model.parameters():
            param.requires_grad = False
        
        print("GQ Model loaded successfully")
        
        # Load the nflow model
        self.nflow_model = create_nflow_model(**nflow_model_config)
        self.nflow_model.load_state_dict(torch.load(nflow_model_path, map_location=self.device))
        self.nflow_model.to(self.device)
        self.nflow_model.eval()

        # Ensure gradients are not computed for nflow model parameters
        for param in self.nflow_model.parameters():
            param.requires_grad = False
        
        print("NFlow Model loaded successfully")
        
        # Initialize forward kinematics
        self.fk = DLRHandFK(urdf_path, device=self.device)

        print("Forward kinematics initialized successfully")
    
    def sample_grasp(self, method='nflow'):
        """
        Sample a grasp configuration.
        
        Args:
            method (str): 'nflow' to sample from the normalizing flow model,
                          'random' to sample a random grasp configuration.
        
        Returns:
            torch.Tensor: Sampled grasp configuration of shape (19,)
        """
        if method == 'nflow':
            with torch.no_grad():
                grasp_config = self.nflow_model.sample(1).squeeze(0)
        elif method == 'random':
            hand_pos = torch.randn(3) * 0.1 # hand position (x, y, z)
            quaternion = torch.randn(4) # hand orientation (qx, qy, qz, qw)
            quaternion = quaternion / torch.norm(quaternion)
            finger_joints = torch.rand(12) * np.pi # 4 x 3 finger joint angles (radians)
            
            grasp_config = torch.cat([hand_pos, quaternion, finger_joints])
        else:
            raise ValueError(f"Unknown grasp sampling method: {method}")
            
        return grasp_config.to(self.device)
    
    def compute_fk_loss(self, grasp_config, sdf, scale, translation):
        """
        Computes a regularization loss based on hand-object interaction.
        - Penalizes collisions (control points inside the object).
        - Encourages fingertips to be close to the object surface.
        """
        # Create a new tensor for FK with the grasp in the world frame
        # to avoid in-place modification of the input tensor.
        grasp_config_world = grasp_config.clone()
        grasp_config_world[:3] = grasp_config_world[:3] / scale + translation
        control_points = self.fk.forward(grasp_config_world) # (N, 3) tensor in the world frame
        points_normalized = (control_points - translation) * scale # normalize to [-1, 1]
        points_for_sampling = points_normalized.view(1, -1, 1, 1, 3)

        sampled_sdf_values = F.grid_sample(
            sdf.unsqueeze(0).unsqueeze(0), 
            points_for_sampling,
            mode='bilinear',
            padding_mode='border',
            align_corners=True
        )
        sampled_sdf_values = sampled_sdf_values.squeeze()
        fingertip_sdf_values = sampled_sdf_values[:4]

        contact_loss = torch.square(torch.relu(10 * fingertip_sdf_values)).mean() # encourage fingertips to be on the surface (SDF=0)
        collision_loss = torch.square(torch.relu(-10 * sampled_sdf_values)).mean() # penalize all points for being inside the object (SDF<0)

        return collision_loss + contact_loss

    def optimize_grasp(self, sdf, scale, translation, initial_grasp=None, learning_rate=0.01, 
                      max_iterations=100, tolerance=1e-6,
                      log_prob_regularization_strength=1e-4, fk_regularization_strength=1.0,
                      sampling_method='nflow'):
        """
        Optimize grasp configuration to maximize predicted grasp quality score.
        
        Args:
            sdf: Object SDF tensor of shape (48, 48, 48)
            initial_grasp: Initial grasp configuration. If None, sample randomly.
            learning_rate: Learning rate for gradient descent
            max_iterations: Maximum number of optimization iterations
            tolerance: Convergence tolerance for loss change
            log_prob_regularization_strength: Strength of distribution-based regularization
            fk_regularization_strength: Strength of hand-object interaction regularization
            sampling_method: Method for sampling initial grasp ('nflow' or 'random')
            
        Returns:
            dict: Optimization results containing final grasp, loss history, etc.
        """
        # Sample initial grasp configuration
        if initial_grasp is None:
            grasp_config = self.sample_grasp(method=sampling_method)
        else:
            grasp_config = initial_grasp.clone().to(self.device)
        
        grasp_config.requires_grad_(True)
        optimizer = torch.optim.Adam([grasp_config], lr=learning_rate)

        # Precompute SDF features
        sdf = sdf.detach()
        with torch.no_grad():
            sdf_features = self.gq_model.encode_sdf(sdf.unsqueeze(0))
            sdf_features = sdf_features.detach()
        
        quality_history = []
        log_prob_history = []
        fk_loss_history = []
        grasp_history = []
        
        prev_loss = float('-inf')
        
        # Optimization loop
        pbar = tqdm(range(max_iterations), desc="Optimizing grasp")
        for step in pbar:
            optimizer.zero_grad()

            combined_features = torch.cat([sdf_features, grasp_config.unsqueeze(0)], dim=1)
            quality_score = self.gq_model(combined_features).squeeze()
            log_prob = self.nflow_model.log_prob(grasp_config.unsqueeze(0)).squeeze()
            fk_loss = self.compute_fk_loss(grasp_config, sdf, scale, translation)
            
            loss = (
<<<<<<< HEAD
                # - quality_score 
                # - log_prob_regularization_strength * log_prob 
=======
                - quality_score 
                - log_prob_regularization_strength * log_prob 
>>>>>>> 313f3942
                + fk_regularization_strength * fk_loss
            )

            loss.backward()
            optimizer.step()

            quality_history.append(quality_score.clone().detach().cpu().item())
            log_prob_history.append(log_prob_regularization_strength * log_prob.clone().detach().cpu().item())
            fk_loss_history.append(fk_regularization_strength * fk_loss.clone().detach().cpu().item())
            grasp_history.append(grasp_config.clone().detach().cpu())

            # Check for convergence
            current_loss = loss.item()
            if abs(prev_loss - current_loss) < tolerance:
                break
            prev_loss = current_loss

            pbar.set_postfix(loss=f'{current_loss:.4f}', quality=f'{quality_score.item():.4f}')
        
        print(f"Final grasp quality: {quality_history[-1]:.6f}")
        print(f"Improvement: {quality_history[-1] - quality_history[0]:.6f}")
        
        return {
            'optimized_grasp': grasp_config.detach().cpu(),
            'initial_grasp': grasp_history[0],
            'quality_history': quality_history,
            'log_prob_history': log_prob_history,
            'fk_loss_history': fk_loss_history,
            'grasp_history': grasp_history,
            'final_quality': quality_history[-1],
            'initial_quality': quality_history[0],
            'improvement': quality_history[-1] - quality_history[0],
            'converged': abs(prev_loss - current_loss) < tolerance,
            'iterations': len(quality_history)
        }
    
    def batch_optimize(self, sdf, scale, translation, num_trials=5, **kwargs):
        """
        Run multiple optimization trials and return all results, sorted by final quality.
        
        Args:
            sdf: Object SDF tensor
            num_trials: Number of random initialization trials
            **kwargs: Additional arguments passed to optimize_grasp
            
        Returns:
            list: A list of optimization result dictionaries, sorted by final_quality.
        """
        all_results = []
        
        print(f"Running {num_trials} optimization trials...")
        
        for trial in range(num_trials):
            print(f"\n--- Trial {trial+1}/{num_trials} ---")
            result = self.optimize_grasp(sdf, scale, translation, **kwargs)
            result['trial'] = trial + 1
            all_results.append(result)

        # Sort results by final quality in descending order
        all_results.sort(key=lambda r: r['final_quality'], reverse=True)

        if all_results:
            print(f"\nBest result from trial {all_results[0]['trial']} with quality: {all_results[0]['final_quality']:.6f}")
        
        return all_results
    
    def visualize_optimization(self, result, save_path=None):
        """
        Visualize the optimization progress.
        
        Args:
            result: Result dictionary from optimize_grasp
            save_path: Path to save the plot (optional)
        """
        plt.figure(figsize=(12, 5))
        
        # Plot loss history
        plt.subplot(1, 2, 1)
        plt.plot(result['quality_history'], label='Quality Score')
        plt.plot(result['log_prob_history'], label='Log Probability')
        plt.plot(result['fk_loss_history'], label='FK Loss')
        plt.title('Grasp Quality Optimization')
        plt.xlabel('Iteration')
        plt.ylabel('Grasp Quality Score')
        plt.legend()
        plt.grid(True)
        
        # Plot grasp configuration evolution (first few dimensions)
        plt.subplot(1, 2, 2)
        grasp_array = torch.stack(result['grasp_history']).numpy()
        for i in range(min(6, grasp_array.shape[1])):  # Plot first 6 dimensions
            plt.plot(grasp_array[:, i], label=f'Dim {i}', alpha=0.7)
        plt.title('Grasp Configuration Evolution')
        plt.xlabel('Iteration')
        plt.ylabel('Configuration Values')
        plt.legend()
        plt.grid(True)
        
        plt.tight_layout()
        
        if save_path:
            plt.savefig(save_path, dpi=150, bbox_inches='tight')
            print(f"Plot saved to {save_path}")
        
        plt.show()


def parse_args():
    parser = argparse.ArgumentParser(description="Optimize grasp configurations using gradient descent")
    parser.add_argument('--gq_model_path', type=str, required=True, help='Path to trained GQ model weights')
    parser.add_argument('--gq_model_config', type=json.loads, default={}, help='Config for GQ model')
    parser.add_argument('--nflow_model_path', type=str, required=True, help='Path to trained nflow model weights')
    parser.add_argument('--nflow_model_config', type=json.loads, default={}, help='Config for nflow model. Partial configs will be merged with defaults.')
    parser.add_argument('--data_path', type=str, default='data/processed', help='Path to processed data')
    parser.add_argument('--scene_idx', type=int, default=0, help='Index of scene to optimize for')
    parser.add_argument('--sdf_file', type=str, default=None, help='Path to a specific SDF file to use instead of the dataset')
    parser.add_argument('--lr', type=float, default=0.01, help='Learning rate for optimization')
    parser.add_argument('--max_iter', type=int, default=100, help='Maximum optimization iterations')
    parser.add_argument('--num_trials', type=int, default=5, help='Number of random initialization trials')
    parser.add_argument('--tolerance', type=float, default=1e-6, help='Convergence tolerance')
    parser.add_argument('--log_prob_regularization_strength', type=float, default=0.8, help='Strength of distribution-based regularization')
    parser.add_argument('--fk_regularization_strength', type=float, default=1.0, help='Strength of hand-object interaction regularization')
    parser.add_argument('--sampling_method', type=str, default='nflow', choices=['nflow', 'random'], help='Method for sampling initial grasps')
    parser.add_argument('--device', type=str, default='cuda', help='Device to run on (cuda/cpu)')
    parser.add_argument('--save_plot', type=str, default=None, help='Path to save visualization plot')
    parser.add_argument('--save_path', type=str, default='data/output', help='Path to save optimized grasps')
    return parser.parse_args()


def main():
    args = parse_args()

    gq_model_config = {'input_size': 48, 'base_channels': 8, 'fc_dims': [512, 128, 64]}
    gq_model_config.update(args.gq_model_config)

    nflow_model_config = {'input_dim': 19}
    nflow_model_config.update(args.nflow_model_config)
    
    # Initialize optimizer
    optimizer = GraspOptimizer(
        args.gq_model_path, 
        gq_model_config, 
        args.nflow_model_path, 
        nflow_model_config, 
        'urdfs/dlr2.urdf', 
        device=args.device
    )
    
    # Load test data
    if args.sdf_file:
        data = np.load(args.sdf_file)
        sdf = torch.from_numpy(data['sdf']).float().to(optimizer.device)
        scale = 1.0  # Default scale
        translation = torch.tensor([0.0, 0.0, 0.0])  # Default translation
        scene_name = Path(args.sdf_file).stem
        print(f"Loaded SDF from {args.sdf_file}")
    else:
        data_path = Path(args.data_path)
        dataset = GraspDataset(data_path, preload=False)
        
        if args.scene_idx >= len(dataset):
            print(f"Scene index {args.scene_idx} out of range. Dataset has {len(dataset)} scenes.")
            return
        
        # Get a test scene
        scene = dataset[args.scene_idx]
        sdf = scene['sdf'].to(optimizer.device)
        scale = scene['scale']
        translation = scene['translation']
        scene_name = Path(dataset.data_files[args.scene_idx]).parent.name
        print(f"Optimizing grasp for scene {args.scene_idx} from dataset")
    print(f"SDF shape: {sdf.shape}")
    
    results = optimizer.batch_optimize(
        sdf,
        scale,
        translation,
        num_trials=args.num_trials,
        learning_rate=args.lr,
        max_iterations=args.max_iter,
        tolerance=args.tolerance,
        log_prob_regularization_strength=args.log_prob_regularization_strength,
        fk_regularization_strength=args.fk_regularization_strength,
        sampling_method=args.sampling_method
    )

    if not results:
        print("Optimization did not produce any results.")
        return

    best_result = results[0]
    
    print(f"\nOptimization Summary (Best Trial):")
    print(f"Initial quality: {best_result['initial_quality']:.6f}")
    print(f"Final quality: {best_result['final_quality']:.6f}")
    print(f"Improvement: {best_result['improvement']:.6f}")
    print(f"Converged: {best_result['converged']}")
    print(f"Iterations: {best_result['iterations']}")
    
    # Visualize results
    optimizer.visualize_optimization(best_result, save_path=args.save_plot)

    # Save the optimized grasp configuration
    if not args.sdf_file:
        raw_dir = Path('data/raw')
        raw_path = raw_dir / scene_name
        output_dir = Path(args.save_path)
        output_path = output_dir / scene_name
        output_path.mkdir(parents=True, exist_ok=True)
        # Copy mesh.obj
        source_mesh_path = raw_path / 'mesh.obj'
        if source_mesh_path.exists():
            shutil.copy(source_mesh_path, output_path)
        else:
            print(f"Warning: mesh.obj not found at {source_mesh_path}")
    else:
        output_dir = Path(args.save_path)
        output_path = output_dir / scene_name
        output_path.mkdir(parents=True, exist_ok=True)

    print(f"\nSaving optimized grasps to {output_path}")

    # Save grasp and score
    all_grasps_to_save = []
    all_scores_to_save = []
    all_fk_losses_to_save = []
    
    num_steps_to_save = 10
    
    for result in results:
        grasp_history = result['grasp_history']
        quality_history = result['quality_history']
        fk_loss_history = result['fk_loss_history']
    
        num_iterations = len(grasp_history)
    
        if num_iterations > 1:
            indices = np.linspace(0, num_iterations - 1, num_steps_to_save, dtype=int)
        else:
            indices = np.array([0]) if num_iterations > 0 else np.array([])

        for i in indices:
            grasp = grasp_history[i].clone()
            grasp[:3] = grasp[:3] / scale + translation
            all_grasps_to_save.append(grasp.numpy())
            all_scores_to_save.append(quality_history[i])
            all_fk_losses_to_save.append(fk_loss_history[i])
    # Save in the format expected by vis_grasp.py (as arrays)
    grasps_to_save = np.array(all_grasps_to_save)
    scores_to_save = np.array(all_scores_to_save)
    fk_losses_to_save = np.array(all_fk_losses_to_save)
    
    npz_path = output_path / 'recording.npz'
    np.savez(npz_path, grasps=grasps_to_save, scores=scores_to_save, fk_loss=fk_losses_to_save)
    
    print(f"Saved recording.npz with {len(grasps_to_save)} grasp(s) from {len(results)} trials.")
    print(f"To visualize, run: python3 scripts/vis_grasp.py {output_path}")


if __name__ == "__main__":
    main() <|MERGE_RESOLUTION|>--- conflicted
+++ resolved
@@ -171,13 +171,8 @@
             fk_loss = self.compute_fk_loss(grasp_config, sdf, scale, translation)
             
             loss = (
-<<<<<<< HEAD
-                # - quality_score 
-                # - log_prob_regularization_strength * log_prob 
-=======
                 - quality_score 
                 - log_prob_regularization_strength * log_prob 
->>>>>>> 313f3942
                 + fk_regularization_strength * fk_loss
             )
 
